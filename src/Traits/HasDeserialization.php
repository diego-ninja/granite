<?php

namespace Ninja\Granite\Traits;

use DateMalformedStringException;
use Ninja\Granite\Contracts\GraniteObject;
use Ninja\Granite\Exceptions;
use Ninja\Granite\Hydration\HydratorFactory;
use Ninja\Granite\Mapping\Contracts\NamingConvention;
use Ninja\Granite\Serialization\Attributes\DateTimeProvider;
use Ninja\Granite\Serialization\MetadataCache;
use Ninja\Granite\Support\ReflectionCache;
use ReflectionException;
use ReflectionProperty;
use ReflectionType;

/**
 * Trait providing deserialization functionality for Granite objects.
 * Handles creation of objects from arrays, JSON, and other data sources.
 */
trait HasDeserialization
{
    /**
     * Get the class-level naming convention if defined.
     * This method will be provided by HasNamingConventions trait.
     *
     * @param string $class Class name
     * @return NamingConvention|null The naming convention or null if not defined
     */
    abstract protected static function getClassConvention(string $class): ?NamingConvention;

    /**
     * Get the class-level DateTime provider if defined.
     * This method will be provided by HasCarbonSupport trait.
     *
     * @param string $class Class name
     * @return DateTimeProvider|null The DateTime provider or null if not defined
     */
    abstract protected static function getClassDateTimeProvider(string $class): ?DateTimeProvider;

    /**
     * Find value in data using multiple lookup strategies.
     * This method will be provided by HasNamingConventions trait.
     *
     * @param array $data Input data
     * @param string $phpName PHP property name
     * @param string $serializedName Configured serialized name
     * @param NamingConvention|null $convention Class convention
     * @return mixed Found value or null
     */
    abstract protected static function findValueInData(
        array $data,
        string $phpName,
        string $serializedName,
        ?NamingConvention $convention,
    ): mixed;

    /**
     * Convert value to the specified type.
     * This method will be provided by HasTypeConversion trait.
     *
     * @param mixed $value The value to convert
     * @param ReflectionType|null $type The target type
     * @param ReflectionProperty|null $property The property being converted (for attribute access)
     * @param DateTimeProvider|null $classProvider Class-level DateTime provider
     * @return mixed Converted value
     * @throws DateMalformedStringException
     */
    abstract protected static function convertValueToType(
        mixed $value,
        ?ReflectionType $type,
        ?ReflectionProperty $property = null,
        ?DateTimeProvider $classProvider = null,
    ): mixed;
    /**
     * Create a new instance from various data sources.
     *
     * Supports multiple invocation patterns transparently:
     * - from(['key' => 'value']) - Array data
     * - from('{"key": "value"}') - JSON string
     * - from($graniteObject) - Another Granite object
     * - from($anyObject) - Any object (extracts data via toArray(), jsonSerialize(), or public properties)
     * - from(key: 'value', anotherKey: 'anotherValue') - Named parameters
     * - from($baseData, key: 'override') - Base data with named parameter overrides
     *
     * Object extraction strategies (in order):
     * 1. If Granite object - uses array() method
     * 2. If has toArray() method - calls it
     * 3. If implements JsonSerializable - calls jsonSerialize()
     * 4. Extracts public properties directly
     *
     * @param mixed ...$args Variable arguments supporting all patterns
     * @return static New instance
     * @throws DateMalformedStringException
     * @throws Exceptions\ReflectionException
     */
    public static function from(mixed ...$args): static
    {
        if (empty($args)) {
            // Create empty instance with uninitialized properties
            $instance = self::createEmptyInstance();
            /** @var static $result */
            $result = $instance;
            return $result;
        }

        // Check if args has string keys (named parameters)
        $hasStringKeys = ! empty(array_filter(array_keys($args), 'is_string'));

        if ($hasStringKeys) {
            // Named parameters detected (pure or mixed)
            $baseData = [];
            $namedOverrides = [];

            foreach ($args as $key => $value) {
                if (is_numeric($key)) {
                    // Positional argument - should be structured data
<<<<<<< HEAD
                    if (self::looksLikeStructuredData($value)
                        && (is_array($value) || is_string($value) || $value instanceof GraniteObject)) {
=======
                    if (self::looksLikeStructuredData($value) &&
                        (is_array($value) || is_string($value) || is_object($value))) {
>>>>>>> 620442ba
                        $normalized = self::normalizeInputData($value);
                        $baseData = array_merge($baseData, $normalized);
                    }
                } else {
                    // Named parameter - use as override
                    $namedOverrides[$key] = $value;
                }
            }

            // Merge base data with named overrides (named take precedence)
            $data = array_merge($baseData, $namedOverrides);
        } else {
            // Regular positional arguments - resolve them
            $data = self::resolveArgumentsToData($args);
        }

        static::validateData($data, static::class);

        // Check if we need to use constructor due to readonly properties from parent classes
        if (self::hasReadonlyPropertiesFromParentClasses()) {
            return self::createInstanceWithConstructor($data);
        }

        $instance = self::createEmptyInstance();
        return self::hydrateInstance($instance, $data);
    }

    /**
     * Resolve function arguments to normalized data array.
     * Handles automatic detection of named parameters vs regular arguments.
     * @throws Exceptions\ReflectionException
     */
    protected static function resolveArgumentsToData(array $args): array
    {
        if (1 === count($args)) {
            $firstArg = $args[0];

            // Single argument - check if it looks like structured data
<<<<<<< HEAD
            if (self::looksLikeStructuredData($firstArg)
                && (is_array($firstArg) || is_string($firstArg) || $firstArg instanceof GraniteObject)) {
=======
            if (self::looksLikeStructuredData($firstArg) &&
                (is_array($firstArg) || is_string($firstArg) || is_object($firstArg))) {
>>>>>>> 620442ba
                return self::normalizeInputData($firstArg);
            }

            // Single scalar argument - treat as property value for first property
            return self::mapScalarToFirstProperty($firstArg);
        }

        // Multiple arguments - check if they are all scalar values (likely named parameters)
        $allScalar = true;
        foreach ($args as $arg) {
            if (self::looksLikeStructuredData($arg)) {
                $allScalar = false;
                break;
            }
        }

        if ($allScalar) {
            // All scalar values - treat as named parameters mapped by position
            return self::buildFromPositionalArgs($args);
        }

        // Mixed arguments - check if first argument looks like structured data
        $baseData = [];
        $startIndex = 0;

<<<<<<< HEAD
        if ( ! empty($args) && self::looksLikeStructuredData($args[0])
            && (is_array($args[0]) || is_string($args[0]) || $args[0] instanceof GraniteObject)) {
=======
        if ( ! empty($args) && self::looksLikeStructuredData($args[0]) &&
            (is_array($args[0]) || is_string($args[0]) || is_object($args[0]))) {
>>>>>>> 620442ba
            $baseData = self::normalizeInputData($args[0]);
            $startIndex = 1;
        }

        // Map remaining arguments to properties by position
        $namedData = self::buildFromPositionalArgs(array_slice($args, $startIndex));

        return array_merge($baseData, $namedData);
    }

    /**
     * Map a single scalar value to the first property of the class.
     * @throws Exceptions\ReflectionException
     */
    protected static function mapScalarToFirstProperty(mixed $value): array
    {
        $properties = ReflectionCache::getPublicProperties(static::class);
        if (empty($properties)) {
            return [];
        }

        $firstProperty = reset($properties);
        return [$firstProperty->getName() => $value];
    }


    /**
     * Check if a value looks like structured data (array, JSON, GraniteObject, or any object).
     * This helps distinguish between scalar values and actual data sources.
     */
    protected static function looksLikeStructuredData(mixed $value): bool
    {
        // Arrays and GraniteObjects are clearly structured data
        if (is_array($value) || $value instanceof GraniteObject) {
            return true;
        }

        // Any object can be used as structured data source
        if (is_object($value)) {
            return true;
        }

        // For strings, check if it looks like JSON
        if (is_string($value)) {
            // Quick check: JSON strings typically start with { or [
            $trimmed = trim($value);
            if (str_starts_with($trimmed, '{') || str_starts_with($trimmed, '[')) {
                // If it looks like JSON, treat it as structured data regardless of validity
                // Let normalizeInputData handle the validation and throw appropriate exceptions
                return true;
            }
        }

        return false;
    }

    /**
     * Build data array from positional arguments.
     * Maps arguments to class properties by order.
     *
     * @param array $args All arguments passed to from()
     * @return array Associative array with property names as keys
     * @throws Exceptions\ReflectionException
     */
    protected static function buildFromPositionalArgs(array $args): array
    {
        $properties = ReflectionCache::getPublicProperties(static::class);
        $result = [];

        foreach ($properties as $index => $property) {
            if ( ! isset($args[$index])) {
                break;
            }

            $propertyName = $property->getName();
            $result[$propertyName] = $args[$index];
        }

        return $result;
    }

    /**
     * Helper method for child classes to implement named parameter support.
     * Child classes can override from() with their specific parameter signature
     * and use this method to create instances.
     *
     * Example usage in child class:
     * public static function from(
     *     array|string|GraniteObject $data = [],
     *     ?string $name = null,
     *     ?int $age = null,
     *     ?string $email = null
     * ): static {
     *     return self::fromNamedParameters(get_defined_vars());
     * }
     *
     * @param array<string, mixed> $namedParams Associative array of parameter name => value
     * @return static New instance
     * @throws DateMalformedStringException
     * @throws Exceptions\ReflectionException
     */
    protected static function fromNamedParameters(array $namedParams): static
    {
        // If 'data' parameter is provided and not empty, use it as primary source
<<<<<<< HEAD
        if ( ! empty($namedParams['data'])
            && (is_array($namedParams['data']) || is_string($namedParams['data'])
             || $namedParams['data'] instanceof GraniteObject)) {
=======
        if ( ! empty($namedParams['data']) &&
            (is_array($namedParams['data']) || is_string($namedParams['data']) ||
             is_object($namedParams['data']))) {
>>>>>>> 620442ba
            $data = self::normalizeInputData($namedParams['data']);
            // Merge with other named parameters (named params take precedence)
            unset($namedParams['data']);
            $data = array_merge($data, array_filter($namedParams, fn($v) => null !== $v));
        } else {
            // Use named parameters directly, filtering out null values
            $data = array_filter($namedParams, fn($v) => null !== $v);
            unset($data['data']); // Remove the data parameter if it was null/empty
        }

        static::validateData($data, static::class);

        $instance = self::createEmptyInstance();
        return self::hydrateInstance($instance, $data);
    }

    /**
     * Normalize input data to array format using HydratorFactory.
     *
     * @param array|string|object $data Input data
     * @return array Normalized data
     */
    protected static function normalizeInputData(array|string|object $data): array
    {
        return HydratorFactory::getInstance()->hydrateWith($data, static::class);
    }

    /**
     * Create empty instance without constructor.
     *
     * @throws Exceptions\ReflectionException
     */
    protected static function createEmptyInstance(): object
    {
        try {
            $reflection = ReflectionCache::getClass(static::class);
            return $reflection->newInstanceWithoutConstructor();
        } catch (ReflectionException $e) {
            throw Exceptions\ReflectionException::classNotFound(static::class);
        }
    }

    /**
     * @param object $instance Instance to hydrate
     * @param array $data Data to hydrate with
     * @return static Hydrated instance
     * @throws DateMalformedStringException
     * @throws Exceptions\ReflectionException
     */
    protected static function hydrateInstance(object $instance, array $data): static
    {
        $properties = ReflectionCache::getPublicProperties(static::class);

        // Get serialization metadata and class convention
        $metadata = MetadataCache::getMetadata(static::class);
        $classConvention = self::getClassConvention(static::class);
        $classDateTimeProvider = self::getClassDateTimeProvider(static::class);

        // Process each property
        foreach ($properties as $property) {
            $phpName = $property->getName();
            $serializedName = $metadata->getSerializedName($phpName);

            // Try to find the value in the input data with multiple strategies
            $value = self::findValueInData($data, $phpName, $serializedName, $classConvention);

            // Skip if property is not found in data
            if (null === $value && ! array_key_exists($phpName, $data)
                && ! array_key_exists($serializedName, $data)) {
                continue;
            }

            $type = $property->getType();
            $convertedValue = self::convertValueToType($value, $type, $property, $classDateTimeProvider);

            // Use default value only if no value was provided or property is not nullable
            if (null === $convertedValue && $property->hasDefaultValue()) {
                if ( ! self::hasValueSetInData($data, $phpName, $serializedName, $classConvention) || (null !== $type && ! $type->allowsNull())) {
                    $convertedValue = $property->getDefaultValue();
                }
            }

            // In PHP 8.3, readonly properties can only be set by the declaring class
            // Check if this is a readonly property from a parent class
            if ($property->isReadOnly() && $property->getDeclaringClass()->getName() !== static::class) {
                // Skip readonly properties from parent classes in PHP 8.3
                // They should be initialized through the parent constructor
                continue;
            }

            $property->setValue($instance, $convertedValue);
        }

        /** @var static $result */
        $result = $instance;
        return $result;
    }

    /**
     * Check if the class has readonly properties from parent classes.
     * This helps determine if we need to use constructor initialization.
     *
     * @return bool True if readonly properties from parent classes exist
     * @throws Exceptions\ReflectionException
     */
    protected static function hasReadonlyPropertiesFromParentClasses(): bool
    {
        $properties = ReflectionCache::getPublicProperties(static::class);

        foreach ($properties as $property) {
            if ($property->isReadOnly() && $property->getDeclaringClass()->getName() !== static::class) {
                return true;
            }
        }

        return false;
    }

    /**
     * Create instance using constructor for readonly property compatibility.
     * This method maps data to constructor parameters.
     *
     * @param array $data Data to use for initialization
     * @return static Created instance
     * @throws Exceptions\ReflectionException
     */
    protected static function createInstanceWithConstructor(array $data): static
    {
        try {
            $reflection = ReflectionCache::getClass(static::class);
            $constructor = $reflection->getConstructor();

            if ( ! $constructor) {
                // No constructor, fall back to empty instance + hydration
                $instance = self::createEmptyInstance();
                return self::hydrateInstance($instance, $data);
            }

            $parameters = $constructor->getParameters();
            $args = [];

            // Map data to constructor parameters
            foreach ($parameters as $param) {
                $paramName = $param->getName();

                if (array_key_exists($paramName, $data)) {
                    $args[] = $data[$paramName];
                } elseif ($param->isDefaultValueAvailable()) {
                    $args[] = $param->getDefaultValue();
                } elseif ($param->allowsNull()) {
                    $args[] = null;
                } else {
                    // Required parameter not found in data, use null and let constructor handle it
                    $args[] = null;
                }
            }

            $instance = $reflection->newInstanceArgs($args);

            // Hydrate any remaining properties not handled by constructor
            return self::hydrateRemainingProperties($instance, $data);

        } catch (ReflectionException $e) {
            throw Exceptions\ReflectionException::classNotFound(static::class);
        }
    }

    /**
     * Hydrate properties not handled by constructor.
     *
     * @param object $instance Instance to hydrate
     * @param array $data Data to hydrate with
     * @return static Hydrated instance
     * @throws DateMalformedStringException
     * @throws Exceptions\ReflectionException
     */
    protected static function hydrateRemainingProperties(object $instance, array $data): static
    {
        $properties = ReflectionCache::getPublicProperties(static::class);
        $reflection = ReflectionCache::getClass(static::class);
        $constructor = $reflection->getConstructor();
        $constructorParams = $constructor ? array_map(fn($p) => $p->getName(), $constructor->getParameters()) : [];

        // Get serialization metadata and class convention
        $metadata = MetadataCache::getMetadata(static::class);
        $classConvention = self::getClassConvention(static::class);
        $classDateTimeProvider = self::getClassDateTimeProvider(static::class);

        // Process properties not handled by constructor
        foreach ($properties as $property) {
            $phpName = $property->getName();

            // Skip if this property was handled by constructor
            if (in_array($phpName, $constructorParams, true)) {
                continue;
            }

            // Skip readonly properties from parent classes (they should be set by constructor)
            if ($property->isReadOnly() && $property->getDeclaringClass()->getName() !== static::class) {
                continue;
            }

            $serializedName = $metadata->getSerializedName($phpName);

            // Try to find the value in the input data with multiple strategies
            $value = self::findValueInData($data, $phpName, $serializedName, $classConvention);

            // Skip if property is not found in data
            if (null === $value && ! array_key_exists($phpName, $data)
                && ! array_key_exists($serializedName, $data)) {
                continue;
            }

            $type = $property->getType();
            $convertedValue = self::convertValueToType($value, $type, $property, $classDateTimeProvider);
            $property->setValue($instance, $convertedValue);
        }

        /** @var static $result */
        $result = $instance;
        return $result;
    }
}<|MERGE_RESOLUTION|>--- conflicted
+++ resolved
@@ -115,13 +115,8 @@
             foreach ($args as $key => $value) {
                 if (is_numeric($key)) {
                     // Positional argument - should be structured data
-<<<<<<< HEAD
-                    if (self::looksLikeStructuredData($value)
-                        && (is_array($value) || is_string($value) || $value instanceof GraniteObject)) {
-=======
                     if (self::looksLikeStructuredData($value) &&
                         (is_array($value) || is_string($value) || is_object($value))) {
->>>>>>> 620442ba
                         $normalized = self::normalizeInputData($value);
                         $baseData = array_merge($baseData, $normalized);
                     }
@@ -160,13 +155,8 @@
             $firstArg = $args[0];
 
             // Single argument - check if it looks like structured data
-<<<<<<< HEAD
-            if (self::looksLikeStructuredData($firstArg)
-                && (is_array($firstArg) || is_string($firstArg) || $firstArg instanceof GraniteObject)) {
-=======
             if (self::looksLikeStructuredData($firstArg) &&
                 (is_array($firstArg) || is_string($firstArg) || is_object($firstArg))) {
->>>>>>> 620442ba
                 return self::normalizeInputData($firstArg);
             }
 
@@ -192,13 +182,8 @@
         $baseData = [];
         $startIndex = 0;
 
-<<<<<<< HEAD
-        if ( ! empty($args) && self::looksLikeStructuredData($args[0])
-            && (is_array($args[0]) || is_string($args[0]) || $args[0] instanceof GraniteObject)) {
-=======
         if ( ! empty($args) && self::looksLikeStructuredData($args[0]) &&
             (is_array($args[0]) || is_string($args[0]) || is_object($args[0]))) {
->>>>>>> 620442ba
             $baseData = self::normalizeInputData($args[0]);
             $startIndex = 1;
         }
@@ -303,15 +288,9 @@
     protected static function fromNamedParameters(array $namedParams): static
     {
         // If 'data' parameter is provided and not empty, use it as primary source
-<<<<<<< HEAD
-        if ( ! empty($namedParams['data'])
-            && (is_array($namedParams['data']) || is_string($namedParams['data'])
-             || $namedParams['data'] instanceof GraniteObject)) {
-=======
         if ( ! empty($namedParams['data']) &&
             (is_array($namedParams['data']) || is_string($namedParams['data']) ||
              is_object($namedParams['data']))) {
->>>>>>> 620442ba
             $data = self::normalizeInputData($namedParams['data']);
             // Merge with other named parameters (named params take precedence)
             unset($namedParams['data']);
@@ -379,8 +358,8 @@
             $value = self::findValueInData($data, $phpName, $serializedName, $classConvention);
 
             // Skip if property is not found in data
-            if (null === $value && ! array_key_exists($phpName, $data)
-                && ! array_key_exists($serializedName, $data)) {
+            if (null === $value && ! array_key_exists($phpName, $data) &&
+                ! array_key_exists($serializedName, $data)) {
                 continue;
             }
 
@@ -520,8 +499,8 @@
             $value = self::findValueInData($data, $phpName, $serializedName, $classConvention);
 
             // Skip if property is not found in data
-            if (null === $value && ! array_key_exists($phpName, $data)
-                && ! array_key_exists($serializedName, $data)) {
+            if (null === $value && ! array_key_exists($phpName, $data) &&
+                ! array_key_exists($serializedName, $data)) {
                 continue;
             }
 
